--- conflicted
+++ resolved
@@ -347,7 +347,6 @@
         raise last_error
 
 
-<<<<<<< HEAD
 def _write_event_in_connection(conn: sqlite3.Connection, payload: _AuditPayload) -> None:
     """Persist *payload* using an existing in-memory connection."""
 
@@ -465,8 +464,6 @@
         _SQLITE_WRITERS.write(database_path, payload)
 
 
-=======
->>>>>>> 84974e78
 def log_to_sqlite(
     event_type: str,
     data: Dict[str, Any],
@@ -483,9 +480,7 @@
     )
 
     try:
-<<<<<<< HEAD
         _mirror_payload_to_sqlite(db_path, payload)
-=======
         if database_path in (":memory:", ""):
             if router_conn is not None:
                 logger.debug(
@@ -494,7 +489,6 @@
                 )
         elif database_path:
             _write_event_with_retry(database_path, payload)
->>>>>>> 84974e78
     except Exception as exc:  # pragma: no cover - defensive logging
         logger.warning(
             "Failed to mirror audit event %s to SQLite (%s). Falling back to JSONL only.",
