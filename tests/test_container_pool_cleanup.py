--- conflicted
+++ resolved
@@ -25,10 +25,8 @@
         c = DummyContainer(self.count)
         self.items.append(c)
         return c
-
     def list(self, *a, **k):
         return list(self.items)
-
     def get(self, cid):
         for c in self.items:
             if c.id == cid:
@@ -39,25 +37,20 @@
     def __init__(self):
         self.containers = DummyContainers()
 
-
 class FailContainer(DummyContainer):
     def stop(self, timeout=0):
         raise RuntimeError("stop fail")
-
     def remove(self, force=True):
         raise RuntimeError("remove fail")
-
 
 class BadContainer(DummyContainer):
     def __init__(self, cid, fail_reload=False):
         super().__init__(cid)
         self.fail_reload = fail_reload
-
     def reload(self):
         if self.fail_reload:
             raise RuntimeError("boom")
         self.status = "exited"
-
 
 def test_idle_container_cleanup(monkeypatch):
     dummy = DummyClient()
@@ -85,7 +78,6 @@
     assert not env._CONTAINER_POOLS["img"]
     assert c.stopped and c.removed
 
-
 def test_pool_not_expanded_when_full(monkeypatch):
     dummy = DummyClient()
     monkeypatch.setattr(env, "_DOCKER_CLIENT", dummy)
@@ -103,7 +95,6 @@
     env._ensure_pool_size_async("img")
     assert "img" not in env._WARMUP_TASKS
 
-
 def test_cleanup_logs_errors(monkeypatch, tmp_path, caplog):
     dummy = DummyClient()
     monkeypatch.setattr(env, "_DOCKER_CLIENT", dummy)
@@ -124,17 +115,14 @@
     assert "failed to stop container" in caplog.text
     assert "failed to remove container" in caplog.text
 
-
 def test_cleanup_worker_logs_stats(monkeypatch, caplog):
     calls = []
-
     async def run_worker():
         task = asyncio.create_task(env._cleanup_worker())
         await asyncio.sleep(0.03)
         task.cancel()
         with contextlib.suppress(asyncio.CancelledError):
             await task
-
     monkeypatch.setattr(env, "_POOL_CLEANUP_INTERVAL", 0.01)
     monkeypatch.setattr(env, "_cleanup_idle_containers", lambda: calls.append(1) or (2, 1))
     caplog.set_level("INFO")
@@ -143,26 +131,21 @@
     assert "cleaned 2 idle containers" in caplog.text
     assert "replaced 1 unhealthy containers" in caplog.text
 
-
 def test_cleanup_worker_purges_vms(monkeypatch):
     calls = []
-
     async def run_worker():
         task = asyncio.create_task(env._cleanup_worker())
         await asyncio.sleep(0.03)
         task.cancel()
         with contextlib.suppress(asyncio.CancelledError):
             await task
-
     monkeypatch.setattr(env, "_POOL_CLEANUP_INTERVAL", 0.01)
     monkeypatch.setattr(env, "_cleanup_idle_containers", lambda: (0, 0))
-
     def fake_purge(*, record_runtime=False):
         calls.append(record_runtime)
         env._RUNTIME_VMS_REMOVED += 1
         env._STALE_VMS_REMOVED += 1
         return 1
-
     monkeypatch.setattr(env, "_purge_stale_vms", fake_purge)
     env._RUNTIME_VMS_REMOVED = 0
     env._STALE_VMS_REMOVED = 0
@@ -170,7 +153,6 @@
     assert calls and calls[0] is True
     assert env._RUNTIME_VMS_REMOVED >= 1
 
-
 def test_rmtree_failure_in_idle_cleanup(monkeypatch, tmp_path, caplog):
     dummy = DummyClient()
     monkeypatch.setattr(env, "_DOCKER_CLIENT", dummy)
@@ -186,13 +168,10 @@
     td.mkdir()
     env._CONTAINER_DIRS[c.id] = str(td)
     env._CONTAINER_LAST_USED[c.id] = 0.0
-
     orig_rmtree = env.shutil.rmtree
-
     def failing(path):
         orig_rmtree(path)
         raise RuntimeError("boom")
-
     monkeypatch.setattr(env.shutil, "rmtree", failing)
     monkeypatch.setattr(env, "_ensure_pool_size_async", lambda img: None)
     caplog.set_level("ERROR")
@@ -201,7 +180,6 @@
     assert not td.exists()
     assert "temporary directory removal failed" in caplog.text
 
-
 def test_rmtree_failure_in_pool_cleanup(monkeypatch, tmp_path, caplog):
     dummy = DummyClient()
     monkeypatch.setattr(env, "_DOCKER_CLIENT", dummy)
@@ -216,19 +194,15 @@
     td.mkdir()
     env._CONTAINER_DIRS[c.id] = str(td)
     env._CONTAINER_LAST_USED[c.id] = 0.0
-
     orig_rmtree = env.shutil.rmtree
-
     def failing(path):
         orig_rmtree(path)
         raise RuntimeError("boom")
-
     monkeypatch.setattr(env.shutil, "rmtree", failing)
     caplog.set_level("ERROR")
     env._cleanup_pools()
     assert not td.exists()
     assert "temporary directory removal failed" in caplog.text
-
 
 def test_unhealthy_container_replaced_on_get(monkeypatch, tmp_path):
     dummy = DummyClient()
@@ -238,18 +212,14 @@
     env._CONTAINER_POOLS["img"] = [bad]
     env._CONTAINER_DIRS[bad.id] = str(tmp_path)
     env._CONTAINER_LAST_USED[bad.id] = env.time.time()
-
     new = DummyContainer("new")
-
     async def create(image):
         return new, str(tmp_path / "n")
-
     monkeypatch.setattr(env, "_create_pool_container", create)
     c, td = asyncio.run(env._get_pooled_container("img"))
     assert c is new
     assert bad.removed
     assert bad.id not in env._CONTAINER_DIRS
-
 
 def test_unhealthy_container_purged_in_cleanup(monkeypatch, tmp_path):
     dummy = DummyClient()
@@ -267,8 +237,6 @@
     assert bad.removed
     assert not env._CONTAINER_POOLS["img"]
 
-
-<<<<<<< HEAD
 def test_orphan_container_reaped(monkeypatch, tmp_path):
     dummy = DummyClient()
     monkeypatch.setattr(env, "_DOCKER_CLIENT", dummy)
@@ -283,34 +251,29 @@
     env._CONTAINER_LAST_USED[c.id] = env.time.time()
     env._CONTAINER_CREATED[c.id] = env.time.time()
     monkeypatch.setattr(env, "_POOL_CLEANUP_INTERVAL", 0.01)
-
     async def run_worker():
         task = asyncio.create_task(env._reaper_worker())
         await asyncio.sleep(0.03)
         task.cancel()
         with contextlib.suppress(asyncio.CancelledError):
             await task
-
     asyncio.run(run_worker())
     assert c.stopped and c.removed
     assert c.id not in env._CONTAINER_DIRS
-=======
+
 def test_stop_and_remove_detects_remaining_container(monkeypatch, caplog):
     c = DummyContainer("x")
     env._CLEANUP_FAILURES = 0
     called = []
     monkeypatch.setattr(env, "_remove_active_container", lambda cid: called.append(cid))
-
     def fake_run(cmd, **kw):
         return types.SimpleNamespace(returncode=0, stdout=f"{c.id}\n")
-
     monkeypatch.setattr(env.subprocess, "run", fake_run)
     caplog.set_level("ERROR")
     env._stop_and_remove(c)
     assert env._CLEANUP_FAILURES == 1
     assert not called
     assert f"container {c.id} still exists" in caplog.text
-
 
 def test_stop_and_remove_removes_active_on_success(monkeypatch):
     c = DummyContainer("y")
@@ -320,5 +283,4 @@
     monkeypatch.setattr(env.subprocess, "run", lambda *a, **k: types.SimpleNamespace(returncode=0, stdout=""))
     env._stop_and_remove(c)
     assert called == [c.id]
-    assert env._CLEANUP_FAILURES == 0
->>>>>>> 60130ad5
+    assert env._CLEANUP_FAILURES == 0