"""Orphan handling helpers for the self-improvement engine.

Functions in this module wrap optional ``sandbox_runner`` hooks used to
integrate and reclassify orphaned modules.  The wrappers provide consistent
error handling and retry semantics so callers receive actionable failures when
configuration is incomplete.
"""
from __future__ import annotations

from typing import Any, Callable, Dict

from pathlib import Path

import logging

from sandbox_settings import SandboxSettings
<<<<<<< HEAD
from context_builder_util import create_context_builder
=======
from context_builder import create_context_builder
>>>>>>> d39d382e

from .utils import _call_with_retries

from metrics_exporter import (
    orphan_integration_success_total,
    orphan_integration_failure_total,
)

logger = logging.getLogger(__name__)


def _load_orphan_module(attr: str) -> Callable[..., Any]:
    try:  # pragma: no cover - optional dependency
        from sandbox_runner import orphan_integration as _oi
    except Exception as exc:  # pragma: no cover - exercised when optional
        raise RuntimeError(
            "sandbox_runner is required for orphan integration."
            " Install the sandbox runner package or add it to PYTHONPATH."
        ) from exc
    if not hasattr(_oi, attr):  # pragma: no cover - missing attribute
        raise RuntimeError(
            f"sandbox_runner.orphan_integration.{attr} is missing;"
            " ensure the sandbox runner is up to date."
        )
    return getattr(_oi, attr)


def integrate_orphans(
    *args: object,
    retries: int | None = None,
    delay: float | None = None,
    context_builder: object | None = None,
    **kwargs: object,
) -> list[str]:
    """Invoke sandbox runner orphan integration with safeguards."""
    if not args and "repo" not in kwargs:
        kwargs["repo"] = Path("C:/menace_sandbox/menace_sandbox")
<<<<<<< HEAD
    if "context_builder" not in kwargs or kwargs.get("context_builder") is None:
        kwargs["context_builder"] = create_context_builder()
=======
    if context_builder is None:
        context_builder = create_context_builder()
    kwargs.setdefault("context_builder", context_builder)
>>>>>>> d39d382e
    settings = SandboxSettings()
    retries = retries if retries is not None else settings.orphan_retry_attempts
    delay = delay if delay is not None else settings.orphan_retry_delay
    func = _load_orphan_module("integrate_orphans")
    try:
        modules = _call_with_retries(
            func, *args, retries=retries, delay=delay, **kwargs
        )
    except Exception:
        orphan_integration_failure_total.inc()
        logger.exception("orphan integration failed")
        raise
    else:
        orphan_integration_success_total.inc()
        logger.info("integrated modules: %s", modules)
        return modules


def post_round_orphan_scan(
    *args: object,
    retries: int | None = None,
    delay: float | None = None,
    context_builder: object | None = None,
    **kwargs: object,
) -> Dict[str, object]:
    """Trigger the sandbox post-round orphan scan."""
    if not args and "repo" not in kwargs:
        kwargs["repo"] = Path("C:/menace_sandbox/menace_sandbox")
<<<<<<< HEAD
    if "context_builder" not in kwargs or kwargs.get("context_builder") is None:
        kwargs["context_builder"] = create_context_builder()
=======
    if context_builder is None:
        context_builder = create_context_builder()
    kwargs.setdefault("context_builder", context_builder)
>>>>>>> d39d382e
    settings = SandboxSettings()
    retries = retries if retries is not None else settings.orphan_retry_attempts
    delay = delay if delay is not None else settings.orphan_retry_delay
    func = _load_orphan_module("post_round_orphan_scan")
    try:
        result = _call_with_retries(
            func, *args, retries=retries, delay=delay, **kwargs
        )
    except Exception:
        orphan_integration_failure_total.inc()
        logger.exception("post round orphan scan failed")
        raise
    else:
        orphan_integration_success_total.inc()
        integrated = result.get("integrated") if isinstance(result, dict) else None
        flagged = result.get("flagged") if isinstance(result, dict) else None
        logger.info(
            "post round scan integrated=%s flagged=%s", integrated, flagged
        )
        return result


__all__ = ["integrate_orphans", "post_round_orphan_scan"]<|MERGE_RESOLUTION|>--- conflicted
+++ resolved
@@ -14,11 +14,8 @@
 import logging
 
 from sandbox_settings import SandboxSettings
-<<<<<<< HEAD
 from context_builder_util import create_context_builder
-=======
 from context_builder import create_context_builder
->>>>>>> d39d382e
 
 from .utils import _call_with_retries
 
@@ -56,14 +53,11 @@
     """Invoke sandbox runner orphan integration with safeguards."""
     if not args and "repo" not in kwargs:
         kwargs["repo"] = Path("C:/menace_sandbox/menace_sandbox")
-<<<<<<< HEAD
     if "context_builder" not in kwargs or kwargs.get("context_builder") is None:
         kwargs["context_builder"] = create_context_builder()
-=======
     if context_builder is None:
         context_builder = create_context_builder()
     kwargs.setdefault("context_builder", context_builder)
->>>>>>> d39d382e
     settings = SandboxSettings()
     retries = retries if retries is not None else settings.orphan_retry_attempts
     delay = delay if delay is not None else settings.orphan_retry_delay
@@ -92,14 +86,11 @@
     """Trigger the sandbox post-round orphan scan."""
     if not args and "repo" not in kwargs:
         kwargs["repo"] = Path("C:/menace_sandbox/menace_sandbox")
-<<<<<<< HEAD
     if "context_builder" not in kwargs or kwargs.get("context_builder") is None:
         kwargs["context_builder"] = create_context_builder()
-=======
     if context_builder is None:
         context_builder = create_context_builder()
     kwargs.setdefault("context_builder", context_builder)
->>>>>>> d39d382e
     settings = SandboxSettings()
     retries = retries if retries is not None else settings.orphan_retry_attempts
     delay = delay if delay is not None else settings.orphan_retry_delay
