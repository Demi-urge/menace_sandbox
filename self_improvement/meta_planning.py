"""Meta-planning routines for the self-improvement package.

The :func:`self_improvement_cycle` coroutine drives background workflow
optimization using the optional :class:`MetaWorkflowPlanner` component.
"""
from __future__ import annotations

from typing import TYPE_CHECKING, Any, Callable, Mapping, Sequence

from importlib import import_module

from statistics import fmean
import asyncio
import json
import os
import sys
import time
import threading
import queue
from pathlib import Path
from contextlib import contextmanager, nullcontext

if __package__ in {None, ""}:  # pragma: no cover - script execution compatibility
    _here = Path(__file__).resolve()
    for _candidate in (_here.parent, *_here.parents):
        marker = _candidate / "import_compat.py"
        if marker.exists() or (_candidate / "pyproject.toml").exists():
            candidate_str = str(_candidate)
            if candidate_str not in sys.path:
                sys.path.insert(0, candidate_str)
            break

try:  # pragma: no cover - optional dependency location
    from menace_sandbox import dynamic_path_router as _dynamic_path_router
except Exception:  # pragma: no cover
    import dynamic_path_router as _dynamic_path_router  # type: ignore
resolve_path = _dynamic_path_router.resolve_path  # type: ignore
sys.modules.setdefault("menace.dynamic_path_router", _dynamic_path_router)

if "menace.logging_utils" in sys.modules and not hasattr(
    sys.modules["menace.logging_utils"], "setup_logging"
):  # pragma: no cover - test stub fallback
    sys.modules["menace.logging_utils"].setup_logging = lambda *a, **k: None

try:  # pragma: no cover - allow flat package layout
    from menace_sandbox.logging_utils import get_logger, log_record
except (ImportError, ValueError):  # pragma: no cover - fallback for manual_bootstrap environments
    from logging_utils import get_logger, log_record  # type: ignore

try:  # pragma: no cover - allow flat package layout
    from menace_sandbox.sandbox_settings import SandboxSettings, DEFAULT_SEVERITY_SCORE_MAP
except (ImportError, ValueError):  # pragma: no cover - fallback for manual_bootstrap environments
    from sandbox_settings import (  # type: ignore
        SandboxSettings,
        DEFAULT_SEVERITY_SCORE_MAP,
    )

from . import init as _init

try:  # pragma: no cover - allow flat package layout
    from menace_sandbox.workflow_stability_db import WorkflowStabilityDB
except (ImportError, ValueError):  # pragma: no cover - fallback for manual_bootstrap environments
    from workflow_stability_db import WorkflowStabilityDB  # type: ignore

try:  # pragma: no cover - allow flat package layout
    from menace_sandbox.roi_results_db import ROIResultsDB
except (ImportError, ValueError):  # pragma: no cover - fallback for manual_bootstrap environments
    from roi_results_db import ROIResultsDB  # type: ignore

try:  # pragma: no cover - allow flat package layout
    from menace_sandbox.lock_utils import SandboxLock, Timeout, LOCK_TIMEOUT
except (ImportError, ValueError):  # pragma: no cover - fallback for manual_bootstrap environments
    from lock_utils import SandboxLock, Timeout, LOCK_TIMEOUT  # type: ignore

try:  # pragma: no cover - allow flat package layout
    from menace_sandbox.workflow_evolution_manager import WorkflowCycleController
except (ImportError, ValueError):  # pragma: no cover - fallback for manual_bootstrap environments
    try:
        from workflow_evolution_manager import WorkflowCycleController  # type: ignore
    except Exception:  # pragma: no cover - optional dependency
        WorkflowCycleController = None  # type: ignore

from .baseline_tracker import BaselineTracker, TRACKER as BASELINE_TRACKER
from .orphan_handling import integrate_orphans, post_round_orphan_scan

if TYPE_CHECKING:  # pragma: no cover - used for static analysis only
    try:
        from menace_sandbox.error_logger import TelemetryEvent  # type: ignore
    except (ImportError, ValueError):  # pragma: no cover - fallback for manual_bootstrap environments
        from error_logger import TelemetryEvent  # type: ignore
else:
    TelemetryEvent = Any  # type: ignore[assignment]

from .sandbox_score import get_latest_sandbox_score
from context_builder_util import create_context_builder


_TelemetryEventCls: Any | None = None


def get_telemetry_event():
    """Return the :class:`TelemetryEvent` class via a lazy import."""

    global _TelemetryEventCls

    if _TelemetryEventCls is None:
        try:  # pragma: no cover - allow flat package layout
            from menace_sandbox.error_logger import TelemetryEvent as _ResolvedTelemetryEvent
        except (ImportError, ValueError):  # pragma: no cover - fallback for manual_bootstrap environments
            from error_logger import TelemetryEvent as _ResolvedTelemetryEvent  # type: ignore

        _TelemetryEventCls = _ResolvedTelemetryEvent

    return _TelemetryEventCls


_cycle_thread: Any | None = None
_stop_event: threading.Event | None = None


class _WorkflowROICycleController:
    """Track ROI deltas for a workflow across repeated iterations.

    Controllers keep running until the observed ROI delta drops below the
    configured ``threshold`` after at least ``patience`` iterations.  This
    mirrors the ROI backoff configuration so the controller behaviour aligns
    with the rest of the meta-planning pipeline.
    """

    __slots__ = (
        "workflow_id",
        "threshold",
        "patience",
        "iteration",
        "last_roi",
        "last_delta",
        "status",
        "halted_at",
        "updated_at",
    )

    def __init__(self, workflow_id: str, threshold: float, patience: int) -> None:
        self.workflow_id = workflow_id
        self.threshold = float(threshold)
        self.patience = max(1, int(patience))
        self.iteration = 0
        self.last_roi = 0.0
        self.last_delta = 0.0
        self.status = "pending"
        self.halted_at: float | None = None
        self.updated_at: float | None = None

    # ------------------------------------------------------------------
    def matches(self, threshold: float, patience: int) -> bool:
        """Return ``True`` when controller configuration matches inputs."""

        return self.threshold == float(threshold) and self.patience == max(1, int(patience))

    # ------------------------------------------------------------------
    def observe(self, roi_gain: float, roi_delta: float | None) -> bool:
        """Record an iteration and return ``True`` if improvements continue."""

        self.iteration += 1
        self.last_roi = float(roi_gain)
        self.last_delta = float(roi_delta if roi_delta is not None else roi_gain)
        self.updated_at = time.time()

        if self.threshold <= 0:
            self.status = "running"
            return True

        if self.iteration < self.patience:
            self.status = "running"
            return True

        if self.last_delta > self.threshold:
            self.status = "running"
            return True

        self.status = "halted"
        if self.halted_at is None:
            self.halted_at = self.updated_at
        return False

    # ------------------------------------------------------------------
    def snapshot(self) -> Mapping[str, Any]:
        """Return a serialisable snapshot of the controller state."""

        return {
            "workflow_id": self.workflow_id,
            "status": self.status,
            "iterations": self.iteration,
            "last_roi": self.last_roi,
            "last_delta": self.last_delta,
            "threshold": self.threshold,
            "patience": self.patience,
            "halted_at": self.halted_at,
            "updated_at": self.updated_at,
        }


_WORKFLOW_CONTROLLERS: dict[str, _WorkflowROICycleController] = {}
_WORKFLOW_CONTROLLER_LOCK = threading.Lock()


def _controller_key(workflow_id: str | int) -> str:
    """Normalise *workflow_id* to a string key."""

    return str(workflow_id)


def _get_or_create_controller(
    workflow_id: str, *, threshold: float, patience: int
) -> _WorkflowROICycleController:
    """Return a workflow controller configured for *workflow_id*."""

    controller = _WORKFLOW_CONTROLLERS.get(workflow_id)
    if controller is None or not controller.matches(threshold, patience):
        controller = _WorkflowROICycleController(workflow_id, threshold, patience)
        _WORKFLOW_CONTROLLERS[workflow_id] = controller
    return controller


def record_workflow_iteration(
    workflow_id: str | int,
    *,
    roi_gain: float,
    roi_delta: float | None,
    threshold: float | None = None,
    patience: int | None = None,
) -> Mapping[str, Any]:
    """Record an iteration for *workflow_id* and return controller status."""

    effective_threshold = float(
        ROI_BACKOFF_THRESHOLD if threshold is None else threshold
    )
    effective_patience = max(1, int(patience if patience is not None else ROI_BACKOFF_CONSECUTIVE))
    key = _controller_key(workflow_id)
    with _WORKFLOW_CONTROLLER_LOCK:
        controller = _get_or_create_controller(
            key, threshold=effective_threshold, patience=effective_patience
        )
        controller.observe(float(roi_gain), roi_delta)
        return dict(controller.snapshot())


def workflow_controller_status() -> Mapping[str, Mapping[str, Any]]:
    """Return a snapshot of all workflow controller states."""

    with _WORKFLOW_CONTROLLER_LOCK:
        return {key: dict(ctrl.snapshot()) for key, ctrl in _WORKFLOW_CONTROLLERS.items()}


if __package__:  # pragma: no cover - support package imports
    try:  # pragma: no cover - optional dependency
        from menace_sandbox.unified_event_bus import UnifiedEventBus
    except (ImportError, ValueError):  # pragma: no cover - fallback when event bus missing
        try:
            from unified_event_bus import UnifiedEventBus  # type: ignore
        except Exception as exc2:  # pragma: no cover - gracefully degrade when unavailable
            get_logger(__name__).warning(
                "unified event bus unavailable",  # noqa: TRY300
                extra=log_record(component=__name__, dependency="unified_event_bus"),
                exc_info=exc2,
            )
            UnifiedEventBus = None  # type: ignore
else:  # pragma: no cover - script execution fallback
    try:
        from unified_event_bus import UnifiedEventBus  # type: ignore
    except Exception as exc:  # pragma: no cover - gracefully degrade when unavailable
        get_logger(__name__).warning(
            "unified event bus unavailable",  # noqa: TRY300
            extra=log_record(component=__name__, dependency="unified_event_bus"),
            exc_info=exc,
        )
        UnifiedEventBus = None  # type: ignore

def _load_meta_workflow_planner() -> Any | None:
    """Import :class:`MetaWorkflowPlanner` handling flat/packaged layouts."""

    logger = get_logger(__name__)

    candidate_modules: list[str] = []

    if __package__:
        package_parts = __package__.split(".")
        for idx in range(len(package_parts), -1, -1):
            parent = ".".join(package_parts[:idx])
            candidate_modules.append(
                f"{parent + '.' if parent else ''}meta_workflow_planner"
            )
    else:
        candidate_modules.append("meta_workflow_planner")

    for module_name in candidate_modules:
        try:  # pragma: no cover - optional dependency
            module = import_module(module_name)
            return getattr(module, "MetaWorkflowPlanner")
        except Exception as exc:  # pragma: no cover - gracefully degrade
            logger.warning(
                "meta_workflow_planner import failed",  # noqa: TRY300
                extra=log_record(
                    component=__name__, dependency="meta_workflow_planner", module=module_name
                ),
                exc_info=exc,
            )

    return None


MetaWorkflowPlanner: Any | None = None
_META_PLANNER_RESOLVED = False


def resolve_meta_workflow_planner(force_reload: bool = False) -> Any | None:
    """Return the optional :class:`MetaWorkflowPlanner` implementation.

    The resolver defers importing :mod:`meta_workflow_planner` until the
    planner is explicitly required.  When ``force_reload`` is ``True`` the
    cached result is discarded and the import is attempted again.
    """

    global MetaWorkflowPlanner, _META_PLANNER_RESOLVED

    if force_reload:
        MetaWorkflowPlanner = None
        _META_PLANNER_RESOLVED = False

    if _META_PLANNER_RESOLVED:
        return MetaWorkflowPlanner

    MetaWorkflowPlanner = _load_meta_workflow_planner()
    _META_PLANNER_RESOLVED = True
    return MetaWorkflowPlanner


class _FallbackPlanner:
    """Lightweight planner with basic mutation and persistence.

    Concurrency:
        Access to the persistent state file is guarded by a
        :class:`SandboxLock`, ensuring that multiple planner instances do not
        corrupt state.  Writes are performed atomically by first writing to a
        temporary file and then replacing the target.
    """

    def __init__(self) -> None:
        cfg = _init.settings
        roi_window = int(getattr(cfg, "roi_window", getattr(cfg, "roi_cycles", 5) or 5))
        try:
            self.roi_db: ROIResultsDB | None = ROIResultsDB(window=roi_window)
        except (OSError, RuntimeError) as exc:  # pragma: no cover - best effort
            get_logger(__name__).warning(
                "ROIResultsDB unavailable",
                extra=log_record(component=__name__),
                exc_info=exc,
            )
            self.roi_db = None
        try:
            self.stability_db: WorkflowStabilityDB | None = WorkflowStabilityDB()
        except (OSError, RuntimeError) as exc:  # pragma: no cover - best effort
            get_logger(__name__).warning(
                "WorkflowStabilityDB unavailable",
                extra=log_record(component=__name__),
                exc_info=exc,
            )
            self.stability_db = None

        self.logger = get_logger("FallbackPlanner")
        data_dir = Path(resolve_path(SandboxSettings().sandbox_data_dir))
        self.state_path = Path(resolve_path(data_dir / "fallback_planner.json"))
        self.state_lock = SandboxLock(
            str(self.state_path.with_suffix(self.state_path.suffix + ".lock"))
        )
        self.cluster_map: dict[tuple[str, ...], dict[str, Any]] = {}
        self.state_capacity = getattr(cfg, "meta_state_capacity", 1000)
        self.mutation_rate = getattr(cfg, "mutation_rate", getattr(cfg, "meta_mutation_rate", 1.0))
        self.roi_weight = getattr(cfg, "roi_weight", getattr(cfg, "meta_roi_weight", 1.0))
        self.domain_transition_penalty = getattr(
            cfg, "domain_transition_penalty", getattr(cfg, "meta_domain_penalty", 1.0)
        )
        self.entropy_weight = getattr(cfg, "meta_entropy_weight", 0.0)
        self.stability_weight = getattr(
            cfg, "stability_weight", getattr(cfg, "meta_stability_weight", 1.0)
        )
        self.entropy_threshold = 0.0
        self.state_prune_strategy = getattr(
            cfg, "state_prune_strategy", getattr(cfg, "meta_state_prune_strategy", "recent")
        )
        self.roi_window = roi_window
        self._load_state()

    # ------------------------------------------------------------------
    def _load_state(self, *, lock: bool = True) -> None:
        """Load planner state from disk with optional locking."""

        try:
            self.state_path.parent.mkdir(parents=True, exist_ok=True)
            ctx = (
                self.state_lock.acquire(timeout=LOCK_TIMEOUT)
                if lock
                else nullcontext()
            )
            with ctx:
                if self.state_path.exists():
                    data = json.loads(self.state_path.read_text())
                else:
                    data = {}
            clusters = data.get("clusters", data)
            self.cluster_map = {tuple(k.split("|")): v for k, v in clusters.items()}
            baseline_state = data.get("baseline", {})
            if isinstance(baseline_state, Mapping):
                BASELINE_TRACKER.load_state(baseline_state)
        except Timeout as exc:  # pragma: no cover - lock contention
            self.logger.warning(
                "state lock acquisition timed out",
                extra=log_record(path=str(self.state_path)),
                exc_info=exc,
            )
            self.cluster_map = {}
        except (OSError, json.JSONDecodeError) as exc:
            get_logger(__name__).debug(
                "failed to load fallback planner state",
                extra=log_record(path=str(self.state_path)),
                exc_info=exc,
            )
            self.cluster_map = {}

    def _save_state(self, *, lock: bool = True) -> None:
        """Persist planner state to disk atomically.

        A file lock guards against concurrent writers.  Data is first written to
        a temporary file and then moved into place to avoid partial saves.
        """

        try:
            self.state_path.parent.mkdir(parents=True, exist_ok=True)
            data = {
                "clusters": {"|".join(k): v for k, v in self.cluster_map.items()},
                "baseline": BASELINE_TRACKER.to_state(),
            }
            tmp_path = self.state_path.with_suffix(self.state_path.suffix + ".tmp")
            ctx = (
                self.state_lock.acquire(timeout=LOCK_TIMEOUT)
                if lock
                else nullcontext()
            )
            with ctx:
                tmp_path.write_text(json.dumps(data, indent=2))
                os.replace(tmp_path, self.state_path)
        except Timeout as exc:  # pragma: no cover - lock contention
            self.logger.warning(
                "state lock acquisition timed out",
                extra=log_record(path=str(self.state_path)),
                exc_info=exc,
            )
        except OSError as exc:  # pragma: no cover - best effort
            self.logger.debug(
                "failed to persist fallback planner state",
                extra=log_record(path=str(self.state_path)),
                exc_info=exc,
            )

    # ------------------------------------------------------------------
    @contextmanager
    def _state_update(self) -> Any:
        """Context manager providing atomic load/modify/save of state."""

        try:
            with self.state_lock.acquire(timeout=LOCK_TIMEOUT):
                self._load_state(lock=False)
                yield
                self._save_state(lock=False)
        except Timeout as exc:  # pragma: no cover - lock contention
            self.logger.warning(
                "state lock acquisition timed out",
                extra=log_record(path=str(self.state_path)),
                exc_info=exc,
            )
            self.cluster_map = {}
            yield

    # ------------------------------------------------------------------
    def _prune_state(self) -> None:
        """Trim ``cluster_map`` according to pruning strategy."""

        if self.state_capacity <= 0:
            self.logger.debug(
                "state capacity disabled; skipping prune",
                extra=log_record(component=__name__),
            )
            return
        if len(self.cluster_map) <= self.state_capacity:
            self.logger.debug(
                "state within capacity; skipping prune",
                extra=log_record(component=__name__),
            )
            return
        if self.state_prune_strategy == "score":
            items = sorted(
                self.cluster_map.items(),
                key=lambda kv: float(kv[1].get("score", 0.0)),
                reverse=True,
            )
        else:  # default "recent"
            items = sorted(
                self.cluster_map.items(),
                key=lambda kv: float(kv[1].get("ts", 0.0)),
                reverse=True,
            )
        self.cluster_map = dict(items[: self.state_capacity])

    # ------------------------------------------------------------------
    def begin_run(self, workflow_id: str, run_id: str) -> None:
        """Record the start of a workflow run.

        The fallback planner lacks advanced tracking, but we still persist a
        minimal record so ROI and stability metrics capture the run context.
        """

        self.logger.info(
            "begin run %s/%s",
            workflow_id,
            run_id,
            extra=log_record(workflow_id=workflow_id, run_id=run_id),
        )
        if self.roi_db is not None:
            try:
                self.roi_db.log_result(
                    workflow_id=workflow_id,
                    run_id=run_id,
                    runtime=0.0,
                    success_rate=0.0,
                    roi_gain=0.0,
                    workflow_synergy_score=0.0,
                    bottleneck_index=0.0,
                    patchability_score=0.0,
                    module_deltas={},
                )
            except Exception as exc:  # pragma: no cover - best effort
                self.logger.exception(
                    "ROI logging failed",
                    extra=log_record(workflow_id=workflow_id, run_id=run_id),
                    exc_info=exc,
                )
        if self.stability_db is not None:
            try:
                self.stability_db.record_metrics(workflow_id, 0.0, 0.0, 0.0, roi_delta=0.0)
            except Exception as exc:  # pragma: no cover - best effort
                self.logger.exception(
                    "stability logging failed",
                    extra=log_record(workflow_id=workflow_id, run_id=run_id),
                    exc_info=exc,
                )

    # ------------------------------------------------------------------
    def _domain(self, wid: str) -> str:
        return wid.split(".", 1)[0]

    def _score(
        self, chain: Sequence[str], roi_delta: float, entropy_delta: float, failures: int
    ) -> float:
        transitions = sum(
            1
            for i in range(1, len(chain))
            if self._domain(chain[i]) != self._domain(chain[i - 1])
        )
        return (
            self.roi_weight * roi_delta
            - self.domain_transition_penalty * transitions
            - self.entropy_weight * abs(entropy_delta)
            - self.stability_weight * failures
        )

    def discover_and_persist(
        self, workflows: Mapping[str, Callable[[], Any]]
    ) -> list[Mapping[str, Any]]:
        """Explore pipelines via heuristic mutations and persist state."""

        results: list[Mapping[str, Any]] = []
        with self._state_update():
            evaluated: set[tuple[str, ...]] = set()

            existing = [list(k) for k in self.cluster_map.keys()]

            for chain in existing:
                rec = self._evaluate_chain(chain, allow_existing=True)
                if rec:
                    key = tuple(rec["chain"])
                    evaluated.add(key)
                    results.append(rec)

            for wid in workflows:
                key = (wid,)
                if key in evaluated:
                    continue
                rec = self._evaluate_chain([wid])
                if rec:
                    evaluated.add(key)
                    results.append(rec)
                    existing.append([wid])

            for chain in existing:
                for rec in self.mutate_pipeline(chain, workflows):
                    key = tuple(rec["chain"])
                    if key not in evaluated:
                        evaluated.add(key)
                        results.append(rec)

                for rec in self.split_pipeline(chain, workflows):
                    key = tuple(rec["chain"])
                    if key not in evaluated:
                        evaluated.add(key)
                        results.append(rec)

            if len(existing) >= 2:
                for rec in self.remerge_pipelines(existing, workflows):
                    key = tuple(rec["chain"])
                    if key not in evaluated:
                        evaluated.add(key)
                        results.append(rec)

            self._prune_state()

        return sorted(results, key=lambda r: r["score"], reverse=True)

    # ------------------------------------------------------------------
    def _evaluate_chain(
        self, chain: Sequence[str], *, allow_existing: bool = False
    ) -> dict[str, Any] | None:
        if len(chain) != len(set(chain)):
            self.logger.debug(
                "rejecting chain %s due to cycle", "->".join(chain),
                extra=log_record(workflow_id="->".join(chain)),
            )
            return None
        if not allow_existing and tuple(chain) in self.cluster_map:
            self.logger.debug(
                "rejecting existing chain %s",
                "->".join(chain),
                extra=log_record(workflow_id="->".join(chain)),
            )
            return None

        roi_values: list[float] = []
        delta_rois: list[float] = []
        entropies: list[float] = []
        failures = 0

        for wid in chain:
            current_roi = 0.0
            moving_avg = 0.0
            delta_roi = 0.0
            if self.roi_db is not None:
                try:
                    stats = self.roi_db.fetch_chain_stats(wid)
                    current_roi = float(stats.get("last_roi", 0.0))
                    moving_avg = float(stats.get("moving_avg_roi", 0.0))
                    delta_roi = current_roi - moving_avg
                except Exception as exc:  # pragma: no cover - best effort
                    self.logger.warning(
                        "roi fetch failed", extra=log_record(workflow_id=wid), exc_info=exc
                    )
                    current_roi = moving_avg = delta_roi = 0.0

            stable = True
            entropy = 0.0
            if self.stability_db is not None:
                try:
                    entry = self.stability_db.data.get(wid, {})
                    failures += int(entry.get("failures", 0))
                    entropy = float(entry.get("entropy", 0.0))
                    stable = self.stability_db.is_stable(
                        wid, current_roi=current_roi, threshold=moving_avg
                    )
                except Exception as exc:  # pragma: no cover - best effort
                    self.logger.warning(
                        "stability check failed", extra=log_record(workflow_id=wid), exc_info=exc
                    )
                    stable = True

            roi_base = BASELINE_TRACKER.get("roi_delta")
            roi_tol = getattr(getattr(_init.settings, "roi", None), "deviation_tolerance", 0.0)
            if delta_roi < roi_base - roi_tol or not stable:
                self.logger.debug(
                    "rejecting chain %s", "->".join(chain), extra=log_record(workflow_id=wid)
                )
                return None

            roi_values.append(current_roi)
            delta_rois.append(delta_roi)
            entropies.append(entropy)

        if not roi_values:
            self.logger.debug(
                "no ROI values for chain %s", "->".join(chain),
                extra=log_record(workflow_id="->".join(chain)),
            )
            return None

        chain_roi = fmean(roi_values)
        chain_roi_delta = fmean(delta_rois) if delta_rois else chain_roi
        chain_entropy = fmean(entropies) if entropies else 0.0
        entropy_delta = chain_entropy - BASELINE_TRACKER.get("entropy")
        score = self._score(chain, chain_roi_delta, entropy_delta, failures)
        record = {
            "chain": list(chain),
            "roi_gain": chain_roi,
            "roi_delta": chain_roi_delta,
            "failures": failures,
            "entropy": chain_entropy,
            "entropy_delta": entropy_delta,
            "score": score,
        }
        self.cluster_map[tuple(chain)] = {
            "last_roi": chain_roi,
            "last_entropy": chain_entropy,
            "score": score,
            "failures": failures,
            "ts": time.time(),
        }
        self.logger.debug(
            "evaluated chain %s score %.3f",
            "->".join(chain),
            score,
            extra=log_record(workflow_id="->".join(chain)),
        )

        if self.roi_db is not None:
            try:
                self.roi_db.log_result(
                    workflow_id="->".join(chain),
                    run_id="evaluation",
                    runtime=0.0,
                    success_rate=1.0,
                    roi_gain=chain_roi,
                    workflow_synergy_score=max(0.0, 1.0 - chain_entropy),
                    bottleneck_index=0.0,
                    patchability_score=0.0,
                    code_entropy=chain_entropy,
                    entropy_delta=entropy_delta,
                    module_deltas={},
                )
            except Exception as exc:  # pragma: no cover - logging best effort
                self.logger.exception(
                    "ROI logging failed",
                    extra=log_record(workflow_id="->".join(chain)),
                    exc_info=exc,
                )
        if self.stability_db is not None:
            try:
                self.stability_db.record_metrics(
                    "->".join(chain), chain_roi, failures, chain_entropy, roi_delta=chain_roi
                )
            except Exception as exc:  # pragma: no cover - logging best effort
                self.logger.exception(
                    "stability logging failed",
                    extra=log_record(workflow_id="->".join(chain)),
                    exc_info=exc,
                )

        return record

    # ------------------------------------------------------------------
    def _generate_mutations(
        self, chain: list[str], pool: list[str], depth: int
    ) -> list[list[str]]:
        if depth == 0:
            return []
        mutations: list[list[str]] = []
        for wid in pool:
            if wid in chain:
                continue
            mutated = chain + [wid]
            mutations.append(mutated)
            next_pool = [w for w in pool if w not in mutated]
            mutations.extend(self._generate_mutations(mutated, next_pool, depth - 1))
        return mutations

    def mutate_pipeline(
        self,
        chain: Sequence[str],
        workflows: Mapping[str, Callable[[], Any]],
        **_: Any,
    ) -> list[Mapping[str, Any]]:
        """Create mutations by appending up to ``mutation_rate`` steps."""

        depth = max(1, int(self.mutation_rate))
        pool = [wid for wid in workflows if wid not in chain]
        candidate_chains = self._generate_mutations(list(chain), pool, depth)
        results: list[Mapping[str, Any]] = []
        for cand in candidate_chains:
            rec = self._evaluate_chain(cand)
            if rec:
                results.append(rec)

        results.sort(key=lambda r: r["score"], reverse=True)
        return results

    # ------------------------------------------------------------------
    def split_pipeline(
        self,
        chain: Sequence[str],
        workflows: Mapping[str, Callable[[], Any]],
        **_: Any,
    ) -> list[Mapping[str, Any]]:
        """Split ``chain`` into two halves and score each half."""

        if len(chain) <= 1:
            return []

        mid = len(chain) // 2
        segments = [chain[:mid], chain[mid:]]
        results: list[Mapping[str, Any]] = []
        for seg in segments:
            rec = self._evaluate_chain(seg)
            if rec:
                results.append(rec)

        results.sort(key=lambda r: r["score"], reverse=True)
        return results

    # ------------------------------------------------------------------
    def remerge_pipelines(
        self,
        pipelines: Sequence[Sequence[str]],
        workflows: Mapping[str, Callable[[], Any]],
        **_: Any,
    ) -> list[Mapping[str, Any]]:
        """Combine pipelines pairwise and score merged candidates."""

        results: list[Mapping[str, Any]] = []
        for i in range(len(pipelines)):
            for j in range(i + 1, len(pipelines)):
                merged = list(pipelines[i]) + [
                    w for w in pipelines[j] if w not in pipelines[i]
                ]
                rec = self._evaluate_chain(merged)
                if rec:
                    results.append(rec)

        results.sort(key=lambda r: r["score"], reverse=True)
        return results


settings = _init.settings
DISCOVER_ORPHANS = False
RECURSIVE_ORPHANS = False
ROI_BACKOFF_THRESHOLD = 0.0
ROI_BACKOFF_CONSECUTIVE = 1
_roi_backoff_count = 0


def reload_settings(cfg: SandboxSettings) -> None:
    """Update module-level settings and derived constants."""
    global settings, PLANNER_INTERVAL, MUTATION_RATE, ROI_WEIGHT, DOMAIN_PENALTY, ENTROPY_THRESHOLD
    global SEARCH_DEPTH, BEAM_WIDTH, ENTROPY_WEIGHT
    global DISCOVER_ORPHANS, RECURSIVE_ORPHANS, ROI_BACKOFF_THRESHOLD, ROI_BACKOFF_CONSECUTIVE
    settings = cfg
    _validate_config(settings)
    PLANNER_INTERVAL = getattr(settings, "meta_planning_interval", 0)
    MUTATION_RATE = settings.meta_mutation_rate
    ROI_WEIGHT = settings.meta_roi_weight
    DOMAIN_PENALTY = settings.meta_domain_penalty
    ENTROPY_WEIGHT = settings.meta_entropy_weight
    SEARCH_DEPTH = settings.meta_search_depth
    BEAM_WIDTH = settings.meta_beam_width
    DISCOVER_ORPHANS = bool(
        getattr(settings, "include_orphans", True) and not getattr(settings, "disable_orphans", False)
    )
    RECURSIVE_ORPHANS = bool(getattr(settings, "recursive_orphan_scan", False))
    roi_settings = getattr(settings, "roi", None)
    ROI_BACKOFF_THRESHOLD = float(
        getattr(roi_settings, "stagnation_threshold", 0.0)
        if roi_settings is not None
        else 0.0
    )
    ROI_BACKOFF_CONSECUTIVE = int(
        getattr(roi_settings, "stagnation_cycles", 1)
        if roi_settings is not None
        else 1
    )
    if settings.meta_entropy_threshold is not None:
        ENTROPY_THRESHOLD = float(settings.meta_entropy_threshold)
    else:
        dev = getattr(settings, "entropy_deviation", 1.0)
        base = BASELINE_TRACKER.get("entropy")
        std = BASELINE_TRACKER.std("entropy")
        ENTROPY_THRESHOLD = base + dev * std


def _validate_config(cfg: SandboxSettings) -> None:
    """Validate meta planning configuration on import."""
    if cfg.meta_entropy_threshold is not None and not 0 <= cfg.meta_entropy_threshold <= 1:
        raise ValueError("meta_entropy_threshold must be between 0 and 1")
    for attr in (
        "meta_mutation_rate",
        "meta_roi_weight",
        "meta_domain_penalty",
        "meta_entropy_weight",
    ):
        if getattr(cfg, attr) < 0:
            raise ValueError(f"{attr} must be non-negative")
    for attr in ("meta_search_depth", "meta_beam_width"):
        if getattr(cfg, attr) <= 0:
            raise ValueError(f"{attr} must be positive")


reload_settings(settings)
_stable_workflows: WorkflowStabilityDB | None = None


def get_stable_workflows() -> WorkflowStabilityDB:
    """Return the cached :class:`WorkflowStabilityDB` instance.

    The database connection is created lazily on first access and wrapped in a
    ``try``/``except`` block so callers receive a descriptive ``RuntimeError``
    if initialisation fails.
    """

    global _stable_workflows
    if _stable_workflows is None:
        try:
            _stable_workflows = WorkflowStabilityDB()
        except Exception as exc:  # pragma: no cover - best effort
            raise RuntimeError("WorkflowStabilityDB initialisation failed") from exc
    return _stable_workflows


def _get_entropy_threshold(cfg: SandboxSettings, tracker: BaselineTracker) -> float:
    """Determine entropy threshold from baseline statistics."""
    threshold = cfg.meta_entropy_threshold
    if threshold is not None:
        return float(threshold)

    base = tracker.get("entropy")
    std = tracker.std("entropy")
    dev = getattr(cfg, "entropy_deviation", 1.0)
    return base + dev * std


def _percentile(data: Sequence[float], pct: float) -> float:
    """Return the *pct* percentile for *data* where *pct* is 0-1."""
    if not data:
        return 0.0
    if not 0 <= pct <= 1:
        raise ValueError("percentile must be between 0 and 1")
    data_sorted = sorted(data)
    k = (len(data_sorted) - 1) * pct
    f = int(k)
    c = min(f + 1, len(data_sorted) - 1)
    if f == c:
        return data_sorted[f]
    return data_sorted[f] + (data_sorted[c] - data_sorted[f]) * (k - f)


def _get_overfit_thresholds(
    cfg: SandboxSettings, tracker: BaselineTracker
) -> tuple[int, float]:
    """Return dynamic error and entropy thresholds.

    ``max_allowed_errors`` and ``entropy_overfit_threshold`` may be configured
    explicitly on *cfg*.  When they are ``None`` the thresholds are derived from
    tracker histories using a percentile-based heuristic (default 95th
    percentile).  This keeps the fallback logic responsive to recent behaviour
    without requiring static configuration.
    """

    max_errors = getattr(cfg, "max_allowed_errors", None)
    if max_errors is None:
        pct = getattr(cfg, "error_overfit_percentile", 0.95)
        errors = tracker.to_dict().get("error_count", [])
        max_errors = _percentile(errors, pct)

    entropy_thresh = getattr(cfg, "entropy_overfit_threshold", None)
    if entropy_thresh is None:
        pct = getattr(cfg, "entropy_overfit_percentile", 0.95)
        deltas = [abs(x) for x in tracker.to_dict().get("entropy_delta", [])]
        entropy_thresh = _percentile(deltas, pct)

    return int(max_errors), float(entropy_thresh)


def _should_encode(
    record: Mapping[str, Any],
    tracker: BaselineTracker,
    *,
    entropy_threshold: float,
) -> tuple[bool, str]:
    """Determine if the latest cycle warrants encoding.

    The tracker is expected to be updated with the metrics contained in
    ``record`` *before* this function is invoked.  Deltas for all tracked
    metrics are therefore derived from :class:`BaselineTracker` rather than
    recomputed from raw ``record`` values.  A tuple ``(should_encode, reason)``
    is returned where ``reason`` provides additional context when encoding is
    skipped.
    """

    # Momentum-weighted ROI delta must be positive.
    momentum = getattr(tracker, "momentum", 1.0) or 1.0
    roi_delta = tracker.delta("roi") * momentum
    if roi_delta <= 0:
        return False, "no_delta"

    # All other tracked metrics (excluding momentum and entropy) require
    # positive deltas.
    for metric in tracker._history:
        if metric.endswith("_delta") or metric in {
            "roi",
            "momentum",
            "entropy",
        }:
            continue
        if tracker.delta(metric) < 0:
            return False, "no_delta"

    # Treat entropy spikes as potential overfitting even when ROI is high.
    history = tracker._history.get("entropy", [])
    prev_entropy = history[-2] if len(history) > 1 else (history[-1] if history else 0.0)
    current_entropy = float(record.get("entropy", prev_entropy))
    if abs(current_entropy - prev_entropy) >= float(entropy_threshold):
        return False, "entropy_spike"

    # Any failures or critical errors invalidate the improvement signal.
    if int(record.get("failures", 0)) > 0:
        return False, "errors_present"
    for err in record.get("errors", []) or []:
        sev = getattr(getattr(err, "error_type", None), "severity", None)
        if sev == "critical":
            return False, "errors_present"

    return True, "improved"


def _recent_error_entropy(
    error_log: Any | None,
    tracker: BaselineTracker,
    limit: int | None = None,
) -> tuple[Sequence[Any], float, int, float, float]:
    """Return recent error traces and entropy statistics.

    Parameters
    ----------
    error_log:
        Error log or telemetry object exposing ``recent_errors`` or
        ``recent_events``.  ``None`` is treated as no errors.
    tracker:
        Baseline tracker providing access to entropy history.

    Returns
    -------
    tuple[Sequence[Any], float, int, float, float]
        ``(events, entropy_delta, error_count, delta_mean, delta_std)`` where
        ``entropy_delta`` is the change in entropy since the previous update
        while ``delta_mean`` and ``delta_std`` are the rolling average and
        standard deviation of recent entropy deltas as tracked by
        :class:`BaselineTracker`.
    """

    events: Sequence[Any] | None = None
    # Allow callers or configuration to control the error history window.
    window = int(limit or getattr(_init.settings, "error_window", 5))
    try:
        if error_log is None:
            events = []
        elif isinstance(error_log, Sequence):
            events = error_log
        elif hasattr(error_log, "recent_errors"):
            events = error_log.recent_errors(limit=window)
        elif hasattr(error_log, "recent_events"):
            events = error_log.recent_events(limit=window)
        elif hasattr(getattr(error_log, "db", None), "recent_errors"):
            events = error_log.db.recent_errors(limit=window)  # type: ignore[attr-defined]
        else:
            events = []
    except Exception:
        events = []

    entropy_delta = getattr(tracker, "entropy_delta", 0.0)
    delta_mean = getattr(tracker, "get", lambda _m: 0.0)("entropy_delta")
    delta_std = getattr(tracker, "std", lambda _m: 0.0)("entropy_delta")
    error_count = len(events or [])
    return (
        list(events or []),
        float(entropy_delta),
        error_count,
        float(delta_mean),
        float(delta_std),
    )


# Canonical metrics that must be tracked for cycle evaluation.
REQUIRED_METRICS: tuple[str, ...] = ("roi", "pass_rate", "entropy")


def _evaluate_cycle(
    tracker: BaselineTracker, error_state: Any
) -> tuple[str, Mapping[str, Any]]:
    """Evaluate whether the improvement cycle should run.

    Parameters
    ----------
    tracker:
        Baseline metric tracker providing recent deltas.
    error_state:
        Error log or sequence of :class:`TelemetryEvent` instances used to
        detect critical failures.

    Returns
    -------
    tuple[str, Mapping[str, Any]]
        A decision of ``"run"`` or ``"skip"`` and a mapping containing the
        quantitative metric deltas along with a ``reason`` string.
    """

    metrics: dict[str, float] = {}
    history = getattr(tracker, "_history", {})
    for name in history.keys():
        if name.endswith("_delta"):
            continue
        metrics[name] = float(tracker.delta(name))

    missing = [m for m in REQUIRED_METRICS if m not in metrics]

    # Examine recent errors for critical severity
    critical = False
    events: Sequence[TelemetryEvent] | Sequence[Any] | None = None
    try:
        if isinstance(error_state, Sequence):
            events = error_state
        elif hasattr(error_state, "recent_errors"):
            events = error_state.recent_errors(limit=5)
        elif hasattr(error_state, "recent_events"):
            events = error_state.recent_events(limit=5)
        elif hasattr(getattr(error_state, "db", None), "recent_errors"):
            events = error_state.db.recent_errors(limit=5)  # type: ignore[attr-defined]
    except Exception:
        events = None

    threshold = getattr(_init.settings, "critical_severity_threshold", 75.0)
    severity_map = getattr(
        _init.settings, "severity_score_map", DEFAULT_SEVERITY_SCORE_MAP
    )

    def _severity_to_score(sev: Any) -> float | None:
        if isinstance(sev, str):
            s = sev.lower()
            if s in severity_map:
                return severity_map[s]
            try:
                sev = float(sev)
            except ValueError:
                return None
        if isinstance(sev, (int, float)):
            val = float(sev)
            if 0 <= val <= 1:
                return val * 100
            if 0 <= val <= 5:
                return val * 20
            if 0 <= val <= 10:
                return val * 10
            return val
        return None

    for ev in events or []:
        sev = getattr(getattr(ev, "error_type", None), "severity", None)
        score = _severity_to_score(sev)
        if score is not None and score >= threshold:
            critical = True
            break
    logger = get_logger(__name__)

    global _roi_backoff_count
    roi_delta = float(metrics.get("roi", 0.0))
    if roi_delta <= ROI_BACKOFF_THRESHOLD:
        _roi_backoff_count += 1
    else:
        _roi_backoff_count = 0

    if (
        ROI_BACKOFF_THRESHOLD > 0
        and _roi_backoff_count >= max(1, ROI_BACKOFF_CONSECUTIVE)
    ):
        logger.debug(
            "cycle evaluation paused; roi stagnation detected",
            extra=log_record(
                reason="roi_backoff",
                roi_delta=roi_delta,
                roi_backoff_threshold=ROI_BACKOFF_THRESHOLD,
                roi_backoff_count=_roi_backoff_count,
            ),
        )
        return "skip", {
            "reason": "roi_backoff",
            "metrics": metrics,
            "backoff_count": _roi_backoff_count,
        }

    if not missing and not critical and metrics and all(v > 0 for v in metrics.values()):
        logger.debug(
            "cycle evaluation skipped; all deltas positive",
            extra=log_record(reason="all_deltas_positive", metrics=metrics),
        )
        return "skip", {"reason": "all_deltas_positive", "metrics": metrics}
    if missing:
        logger.debug(
            "cycle evaluation running; missing metrics",
            extra=log_record(reason="missing_metrics", metrics=metrics, missing=missing),
        )
        return "run", {"reason": "missing_metrics", "metrics": metrics, "missing": missing}
    if critical:
        logger.debug(
            "cycle evaluation running; critical error detected",
            extra=log_record(reason="critical_error", metrics=metrics),
        )
        reason = "critical_error"
    else:
        reason = "non_positive_delta"
        logger.debug(
            "cycle evaluation running; non-positive delta",
            extra=log_record(reason=reason, metrics=metrics),
        )
    return "run", {"reason": reason, "metrics": metrics}


async def self_improvement_cycle(
    workflows: Mapping[str, Callable[[], Any]],
    *,
    interval: float = PLANNER_INTERVAL,
    event_bus: UnifiedEventBus | None = None,
    error_log: Any | None = None,
    stop_event: threading.Event | None = None,
    should_encode: Callable[[Mapping[str, Any], "BaselineTracker", float], tuple[bool, str]]
    | None = None,
    evaluate_cycle: Callable[["BaselineTracker", Any | None], tuple[str, Mapping[str, Any]]]
    = _evaluate_cycle,
) -> None:
    """Background loop evolving ``workflows`` using the meta planner."""
    logger = get_logger("SelfImprovementCycle")
    cfg = _init.settings
    planner_cls = resolve_meta_workflow_planner()
    if planner_cls is None:
        if getattr(cfg, "enable_meta_planner", False):
            raise RuntimeError("MetaWorkflowPlanner required but not installed")
        logger.warning("MetaWorkflowPlanner unavailable; using fallback planner")
        planner = _FallbackPlanner()
    else:
        planner = planner_cls(context_builder=create_context_builder())

    mutation_rate = cfg.meta_mutation_rate
    roi_weight = cfg.meta_roi_weight
    domain_penalty = cfg.meta_domain_penalty
    stagnated_workflows: dict[str, dict[str, float]] = {}
    threshold = ROI_BACKOFF_THRESHOLD if ROI_BACKOFF_THRESHOLD != 0 else 0.0
    streak_required = max(1, ROI_BACKOFF_CONSECUTIVE)
    controller: WorkflowCycleController | None = None

    def _controller_status(
        workflow_id: str, status: str, stats: Mapping[str, Any]
    ) -> None:
        payload = {
            "workflow_id": workflow_id,
            "status": status,
            "roi_delta": float(stats.get("delta_roi", 0.0)),
            "non_positive_streak": int(stats.get("non_positive_streak", 0)),
            "threshold": float(stats.get("threshold", threshold)),
            "streak_required": int(stats.get("streak_required", streak_required)),
            "iterations": int(stats.get("iterations", 0)),
        }
        logger.info(
            "workflow %s controller status %s (roi delta %.4f)",
            workflow_id,
            status,
            payload["roi_delta"],
            extra=log_record(
                workflow_id=workflow_id,
                roi_delta=payload["roi_delta"],
                non_positive_streak=payload["non_positive_streak"],
                streak_required=payload["streak_required"],
                controller_status=status,
                iterations=payload["iterations"],
            ),
        )
        if event_bus is not None:
            try:
                event_bus.publish("meta-planning.workflow-status", payload)
            except Exception as exc:  # pragma: no cover - best effort
                logger.debug(
                    "failed to publish workflow controller status",
                    extra=log_record(workflow_id=workflow_id),
                    exc_info=exc,
                )

    if WorkflowCycleController is not None:
        try:
            controller = WorkflowCycleController(
                roi_db=getattr(planner, "roi_db", None),
                threshold=threshold,
                streak_required=streak_required,
                status_callback=_controller_status,
                logger=logger,
            )
            try:
                setattr(planner, "workflow_controller", controller)
            except Exception:
                logger.debug(
                    "planner does not expose workflow_controller hook",
                    extra=log_record(component=type(planner).__name__),
                )
        except Exception:
            logger.exception("failed to initialize workflow controller")
            controller = None

    for name, value in {
        "mutation_rate": mutation_rate,
        "roi_weight": roi_weight,
        "domain_transition_penalty": domain_penalty,
    }.items():
        if hasattr(planner, name):
            setattr(planner, name, value)

    stability_db = get_stable_workflows()
    setattr(planner, "entropy_threshold", _get_entropy_threshold(cfg, BASELINE_TRACKER))
    repo_root_fn = getattr(_init, "_repo_path", lambda: Path("."))
    repo_path = Path(resolve_path(repo_root_fn()))
    try:  # pragma: no cover - optional snapshot dependencies
        from .snapshot_tracker import SnapshotTracker  # local import to avoid heavy deps
        snapshot_tracker = SnapshotTracker()
    except Exception:  # pragma: no cover - best effort fallback
        snapshot_tracker = None

    async def _log(record: Mapping[str, Any]) -> None:
        chain = record.get("chain", [])
        cid = "->".join(chain)
        roi = float(record.get("roi_gain", 0.0))
        failures = int(record.get("failures", 0))
        entropy = float(record.get("entropy", 0.0))
        entropy_delta = float(
            record.get("entropy_delta", entropy - BASELINE_TRACKER.get("entropy"))
        )
        try:
            from .metrics import record_entropy as _record_entropy
            _record_entropy(
                float(record.get("code_diversity", entropy)),
                float(record.get("token_complexity", entropy)),
                roi=roi,
            )
        except Exception as exc:
            logger.warning(
                "entropy metric recording failed",
                extra=log_record(workflow_id=cid),
                exc_info=exc,
            )
        if planner.roi_db is not None:
            try:
                planner.roi_db.log_result(
                    workflow_id=cid,
                    run_id="bg",
                    runtime=0.0,
                    success_rate=1.0,
                    roi_gain=roi,
                    workflow_synergy_score=max(0.0, 1.0 - entropy),
                    bottleneck_index=0.0,
                    patchability_score=0.0,
                    code_entropy=entropy,
                    entropy_delta=entropy_delta,
                    module_deltas={},
                )
            except Exception as exc:  # pragma: no cover - logging best effort
                logger.exception(
                    "ROI logging failed", extra=log_record(workflow_id=cid), exc_info=exc
                )
        chain_stats: dict[str, float] = {}
        try:
            if planner.roi_db is not None:
                chain_stats = planner.roi_db.fetch_chain_stats(cid)
        except Exception as exc:  # pragma: no cover - logging best effort
            logger.debug(
                "roi chain stats fetch failed",
                extra=log_record(workflow_id=cid),
                exc_info=exc,
            )
        if planner.stability_db is not None:
            try:
                planner.stability_db.record_metrics(
                    cid, roi, failures, entropy, roi_delta=roi
                )
            except Exception as exc:  # pragma: no cover - logging best effort
                logger.exception(
                    "stability logging failed", extra=log_record(workflow_id=cid), exc_info=exc
                )
        if event_bus is not None:
            try:
                event_bus.publish(
                    "metrics:new",
                    {
                        "bot": cid,
                        "errors": failures,
                        "entropy": entropy,
                        "expense": 1.0,
                        "revenue": 1.0 + roi,
                        "roi_delta": chain_stats.get("delta_roi", roi),
                    },
                )
            except Exception as exc:  # pragma: no cover - best effort
                logger.exception(
                    "failed to publish metrics",
                    extra=log_record(workflow_id=cid),
                    exc_info=exc,
                )

    def _debug_cycle(
        outcome: str,
        *,
        reason: str | None = None,
        **extra: Any,
    ) -> None:
        tracker = BASELINE_TRACKER
        metrics: dict[str, float] = {}
        for name in getattr(tracker, "_history", {}):
            if name.endswith("_delta"):
                continue
            if name == "entropy":
                metrics["entropy_delta"] = float(
                    getattr(tracker, "entropy_delta", tracker.delta("entropy"))
                )
            else:
                metrics[f"{name}_delta"] = float(tracker.delta(name))
        extra_fields: dict[str, Any] = {}
        for key, value in extra.items():
            if isinstance(value, (int, float)):
                metrics[key] = float(value)
            else:
                extra_fields[key] = value
        logger.debug(
            "cycle",
            extra=log_record(
                outcome=outcome,
                reason=reason,
                **metrics,
                **extra_fields,
            ),
        )

    def _is_stagnant(chain_id: str, roi_delta: float | None = None) -> tuple[bool, dict[str, float]]:
        threshold = ROI_BACKOFF_THRESHOLD if ROI_BACKOFF_THRESHOLD != 0 else 0.0
        streak_required = max(1, ROI_BACKOFF_CONSECUTIVE)
        stats: dict[str, float] = {}
        try:
            if planner.roi_db is not None:
                stats = planner.roi_db.fetch_chain_stats(chain_id)
        except Exception as exc:  # pragma: no cover - best effort
            logger.debug(
                "stagnation stats lookup failed",
                extra=log_record(workflow_id=chain_id),
                exc_info=exc,
            )
            return False, stats
        delta = float(stats.get("delta_roi", roi_delta or 0.0))
        streak = int(stats.get("non_positive_streak", 0))
        stagnant = streak >= streak_required and delta <= threshold
        if stagnant:
            stagnated_workflows[chain_id] = stats
        else:
            stagnated_workflows.pop(chain_id, None)
        return stagnant, stats

    if evaluate_cycle is None:
        raise ValueError("evaluate_cycle callable required")

    while True:
        if stop_event is not None and stop_event.is_set():
            _debug_cycle("skipped", reason="stop_event")
            break
        try:
            decision, info = evaluate_cycle(BASELINE_TRACKER, error_log)
            if info.get("reason") == "missing_metrics":
                _debug_cycle(
                    "run",
                    reason="missing_metrics",
                    missing_metrics=",".join(info.get("missing", [])),
                )
            if decision == "skip":
                traces, ent_delta, err_count, delta_mean, delta_std = _recent_error_entropy(
                    error_log,
                    BASELINE_TRACKER,
                    getattr(cfg, "error_window", 5),
                )
                max_errors, z_threshold = _get_overfit_thresholds(cfg, BASELINE_TRACKER)
                z_score = (
                    abs(ent_delta - delta_mean) / delta_std if delta_std > 0 else 0.0
                )
                if err_count > max_errors or z_score > z_threshold:
                    logger.debug(
                        "fallback_overfitting",
                        extra=log_record(
                            decision="run",
                            reason="fallback_overfitting",
                            entropy_delta=ent_delta,
                            entropy_z=z_score,
                            errors=err_count,
                            max_allowed_errors=max_errors,
                            entropy_overfit_threshold=z_threshold,
                        ),
                    )
                    decision = "run"
                    _debug_cycle(
                        "fallback",
                        reason="overfitting",
                        errors=err_count,
                        entropy_delta=ent_delta,
                        entropy_z=z_score,
                        entropy_overfit_threshold=z_threshold,
                        error_traces=traces,
                    )
                else:
                    _debug_cycle("skipped", reason=info.get("reason"))
                    continue

            if snapshot_tracker is not None:
                snapshot_tracker.capture(
                    "before",
                    {
                        "files": list(repo_path.rglob("*.py")),
                        "roi": BASELINE_TRACKER.current("roi"),
                        "sandbox_score": get_latest_sandbox_score(
                            SandboxSettings().sandbox_score_db
                        ),
                    },
                    repo_path=repo_path,
                )
            records = planner.discover_and_persist(workflows)
            active: list[list[str]] = []
            orphan_workflows: list[str] = []
            if DISCOVER_ORPHANS:
                try:
                    orphan_workflows.extend(
                        w
                        for w in integrate_orphans(recursive=RECURSIVE_ORPHANS)
                        if isinstance(w, str)
                    )
                except Exception:
                    logger.exception("orphan integration failed")

                if RECURSIVE_ORPHANS:
                    try:
                        result = post_round_orphan_scan(recursive=True)
                        integrated = result.get("integrated") if isinstance(result, dict) else None
                        if integrated:
                            orphan_workflows.extend(
                                w for w in integrated if isinstance(w, str)
                            )
                    except Exception:
                        logger.exception("recursive orphan discovery failed")

            if orphan_workflows:
                unique_orphans: list[str] = []
                seen_orphans: set[str] = set()
                for wf in orphan_workflows:
                    if wf not in seen_orphans:
                        seen_orphans.add(wf)
                        unique_orphans.append(wf)
                for wid in unique_orphans:
                    chain = [wid]
                    if tuple(chain) not in planner.cluster_map:
                        planner.cluster_map[tuple(chain)] = {
                            "last_roi": 0.0,
                            "last_entropy": 0.0,
                            "score": 0.0,
                            "failures": 0,
                            "ts": time.time(),
                        }
                        try:
                            planner._save_state()
                        except Exception:
                            logger.exception("failed to persist orphan workflows")
                    active.append(chain)
            outcome_logged = False
            for rec in records:
                await _log(rec)
                roi = float(rec.get("roi_gain", 0.0))
                failures = int(rec.get("failures", 0))
                entropy = float(rec.get("entropy", 0.0))
                pass_rate = float(rec.get("pass_rate", 1.0 if failures == 0 else 0.0))
                repo = _init._repo_path()
                try:
                    from .metrics import compute_call_graph_complexity
                    call_complexity = compute_call_graph_complexity(repo)
                except Exception:
                    call_complexity = 0.0
                try:
                    from .metrics import compute_entropy_metrics
                    _, _, token_div = compute_entropy_metrics(
                        list(repo.rglob("*.py")), settings=cfg
                    )
                except Exception:
                    token_div = 0.0
                BASELINE_TRACKER.update(
                    roi=roi,
                    pass_rate=pass_rate,
                    entropy=entropy,
                    call_graph_complexity=call_complexity,
                    token_diversity=token_div,
                )
                tracker = BASELINE_TRACKER
                encode_fn = should_encode
                chain_id = "->".join(rec.get("chain", [])) if rec.get("chain") else None
                stagnant_stats: dict[str, float] = {}
                controller_state: Mapping[str, Any] | None = None
                if chain_id:
<<<<<<< HEAD
                    stagnant, stagnant_stats = _is_stagnant(chain_id, roi_delta=roi)
                    controller_state = record_workflow_iteration(
                        chain_id,
                        roi_gain=roi,
                        roi_delta=float(stagnant_stats.get("delta_roi", roi)),
                        threshold=ROI_BACKOFF_THRESHOLD,
                        patience=max(1, ROI_BACKOFF_CONSECUTIVE),
                    )
                    if controller_state.get("status") == "halted":
                        _debug_cycle(
                            "skipped",
                            reason="controller_threshold",
                            roi_delta=controller_state.get("last_delta", 0.0),
                            workflow_id=chain_id,
                            controller_threshold=controller_state.get("threshold", 0.0),
                        )
                        outcome_logged = True
                        logger.info(
                            "workflow %s halted by ROI controller",
                            chain_id,
                            extra=log_record(
                                workflow_id=chain_id,
                                roi_delta=controller_state.get("last_delta", 0.0),
                                non_positive_streak=stagnant_stats.get(
                                    "non_positive_streak", 0
                                ),
                                decision="controller_halt",
                                controller_threshold=controller_state.get(
                                    "threshold", 0.0
                                ),
                            ),
                        )
                        continue
                    if stagnant:
                        _debug_cycle(
                            "skipped",
                            reason="roi_stagnation",
                            roi_delta=stagnant_stats.get("delta_roi", 0.0),
                            stagnation_streak=stagnant_stats.get("non_positive_streak", 0),
                            workflow_id=chain_id,
                        )
                        outcome_logged = True
                        logger.info(
                            "workflow %s paused due to ROI stagnation",
                            chain_id,
                            extra=log_record(
                                workflow_id=chain_id,
=======
                    if controller is not None:
                        active_chain, stats = controller.record(chain_id, roi_delta=roi)
                        stagnant_stats = {k: float(v) for k, v in stats.items()}
                        if not active_chain:
                            stagnated_workflows[chain_id] = stagnant_stats
                            _debug_cycle(
                                "skipped",
                                reason="roi_stagnation",
>>>>>>> e8aa4975
                                roi_delta=stagnant_stats.get("delta_roi", 0.0),
                                stagnation_streak=stagnant_stats.get(
                                    "non_positive_streak", 0
                                ),
                                workflow_id=chain_id,
                            )
                            outcome_logged = True
                            logger.info(
                                "workflow %s paused due to ROI stagnation",
                                chain_id,
                                extra=log_record(
                                    workflow_id=chain_id,
                                    roi_delta=stagnant_stats.get("delta_roi", 0.0),
                                    non_positive_streak=stagnant_stats.get(
                                        "non_positive_streak", 0
                                    ),
                                    decision="pause",
                                ),
                            )
                            continue
                        else:
                            stagnated_workflows.pop(chain_id, None)
                    else:
                        stagnant, stagnant_stats = _is_stagnant(chain_id, roi_delta=roi)
                        if stagnant:
                            _debug_cycle(
                                "skipped",
                                reason="roi_stagnation",
                                roi_delta=stagnant_stats.get("delta_roi", 0.0),
                                stagnation_streak=stagnant_stats.get("non_positive_streak", 0),
                                workflow_id=chain_id,
                            )
                            outcome_logged = True
                            logger.info(
                                "workflow %s paused due to ROI stagnation",
                                chain_id,
                                extra=log_record(
                                    workflow_id=chain_id,
                                    roi_delta=stagnant_stats.get("delta_roi", 0.0),
                                    non_positive_streak=stagnant_stats.get(
                                        "non_positive_streak", 0
                                    ),
                                    decision="pause",
                                ),
                            )
                            continue
                if encode_fn is None:
                    momentum = getattr(tracker, "momentum", 1.0) or 1.0
                    roi_delta = tracker.delta("roi") * momentum
                    if roi_delta <= 0:
                        should_encode, reason = False, "no_delta"
                    else:
                        skip_reason = None
                        for metric in tracker._history:
                            if metric.endswith("_delta") or metric in {
                                "roi",
                                "momentum",
                                "entropy",
                            }:
                                continue
                            if tracker.delta(metric) <= 0:
                                skip_reason = "no_delta"
                                break
                        if skip_reason is not None:
                            should_encode, reason = False, skip_reason
                        elif abs(tracker.delta("entropy")) > float(
                            cfg.overfitting_entropy_threshold
                        ):
                            should_encode, reason = False, "entropy_spike"
                        elif failures > 0:
                            should_encode, reason = False, "errors_present"
                        else:
                            should_encode, reason = True, "improved"
                else:
                    should_encode, reason = encode_fn(
                        rec,
                        tracker,
                        cfg.overfitting_entropy_threshold,
                    )
                if not should_encode:
                    outcome = (
                        "fallback" if reason in {"entropy_spike", "errors_present"} else "skipped"
                    )
                    _debug_cycle(outcome, reason=reason)
                    outcome_logged = True
                    continue
                else:
                    _debug_cycle("improved")
                    outcome_logged = True
                chain = rec.get("chain", [])
                if chain and roi > 0:
                    active.append(chain)
                    chain_id = "->".join(chain)
                    try:
                        stability_db.record_metrics(
                            chain_id, roi, failures, entropy, roi_delta=roi
                        )
                    except Exception as exc:  # pragma: no cover - best effort
                        logger.exception(
                            "global stability logging failed",
                            extra=log_record(workflow_id=chain_id),
                            exc_info=exc,
                        )
            if not outcome_logged:
                _debug_cycle("skipped", reason="no_records")

            for chain in list(active):
                planner.cluster_map.pop(tuple(chain), None)

            if snapshot_tracker is not None:
                snapshot_tracker.capture(
                    "after",
                    {
                        "files": list(repo_path.rglob("*.py")),
                        "roi": BASELINE_TRACKER.current("roi"),
                        "sandbox_score": get_latest_sandbox_score(
                            SandboxSettings().sandbox_score_db
                        ),
                    },
                    repo_path=repo_path,
                )
                delta = snapshot_tracker.delta()
                _debug_cycle(
                    "snapshot",
                    roi_delta=delta.get("roi", 0.0),
                    entropy_delta=delta.get("entropy", 0.0),
                )

        except Exception as exc:  # pragma: no cover - planner is best effort
            _debug_cycle("error", reason=str(exc))
            logger.debug("error", extra=log_record(err=str(exc)))
            logger.exception("meta planner execution failed", exc_info=exc)
        finally:
            await asyncio.sleep(interval)


def start_self_improvement_cycle(
    workflows: Mapping[str, Callable[[], Any]],
    *,
    event_bus: UnifiedEventBus | None = None,
    interval: float = PLANNER_INTERVAL,
    error_log: Any | None = None,
    workflow_graph: Any | None = None,
    should_encode: Callable[
        [Mapping[str, Any], "BaselineTracker", float], tuple[bool, str]
    ]
    | None = None,
    evaluate_cycle: Callable[["BaselineTracker", Any | None], tuple[str, Mapping[str, Any]]]
    = _evaluate_cycle,
):
    """Prepare a background thread running :func:`self_improvement_cycle`.

    The returned object exposes ``start()``, ``join()`` and ``stop()`` methods.
    It captures exceptions raised inside the background task and re-raises them
    when ``join()`` is invoked.  ``stop()`` gracefully cancels the running
    coroutine.
    """

    if evaluate_cycle is None:
        raise ValueError("evaluate_cycle callable required")

    def _env_flag(name: str) -> bool | None:
        val = os.getenv(name)
        if val is None:
            return None
        return val.lower() in {"1", "true", "yes", "on"}

    try:
        settings = SandboxSettings()
    except Exception:
        settings = None

    include_env = _env_flag("SANDBOX_INCLUDE_ORPHANS")
    recursive_env = _env_flag("SANDBOX_RECURSIVE_ORPHANS")

    include_cfg = getattr(settings, "include_orphans", None) if settings else None
    disable_cfg = getattr(settings, "disable_orphans", False) if settings else False
    recursive_cfg = getattr(settings, "recursive_orphan_scan", False) if settings else False

    include_orphans = (
        include_env
        if include_env is not None
        else (bool(include_cfg) if include_cfg is not None else False)
    )
    discover_orphans = bool(include_orphans and not disable_cfg)

    recursive_orphans = (
        recursive_env if recursive_env is not None else bool(recursive_cfg)
    )

    workflow_plan: dict[str, Callable[[], Any]] = dict(workflows)

    if discover_orphans:
        workflow_plan.setdefault(
            "integrate_orphans",
            lambda recursive=recursive_orphans: integrate_orphans(
                recursive=recursive
            ),
        )
        if recursive_orphans:
            workflow_plan.setdefault(
                "recursive_orphan_scan",
                lambda: post_round_orphan_scan(recursive=True),
            )

    if discover_orphans:
        try:
            integrate_orphans(recursive=recursive_orphans)
            if recursive_orphans:
                post_round_orphan_scan(recursive=True)
        except Exception:
            get_logger(__name__).exception(
                "startup orphan discovery failed",
                extra=log_record(event="pre-cycle-orphans"),
            )

    try:
        _init.workflow_graph = workflow_graph
    except Exception:
        get_logger(__name__).debug(
            "workflow graph injection failed", extra=log_record(component=__name__)
        )

    print("💡 SI-7: preparing self-improvement cycle thread scaffold")
    stop_event = threading.Event()

    class _CycleThread:
        def __init__(self) -> None:
            self._loop = asyncio.new_event_loop()
            self._task: asyncio.Task[None] | None = None
            self._exc: queue.Queue[BaseException] = queue.Queue()
            self._thread = threading.Thread(target=self._run, daemon=True)
            self._stop_event = stop_event
            self._error_log = error_log
            self._should_encode = should_encode
            self._evaluate_cycle = evaluate_cycle

        # --------------------------------------------------
        def _run(self) -> None:
            from inspect import signature

            print("💡 SI-8: starting self-improvement event loop")
            asyncio.set_event_loop(self._loop)
            kwargs: dict[str, Any] = {
                "interval": interval,
                "event_bus": event_bus,
            }
            if "stop_event" in signature(self_improvement_cycle).parameters:
                kwargs["stop_event"] = self._stop_event
            if "error_log" in signature(self_improvement_cycle).parameters:
                kwargs["error_log"] = self._error_log
            if "should_encode" in signature(self_improvement_cycle).parameters:
                kwargs["should_encode"] = self._should_encode
            if "evaluate_cycle" in signature(self_improvement_cycle).parameters:
                kwargs["evaluate_cycle"] = self._evaluate_cycle
            print("💡 SI-9: scheduling self-improvement cycle coroutine")
            self._task = self._loop.create_task(
                self_improvement_cycle(workflow_plan, **kwargs)
            )
            self._task.add_done_callback(self._finished)
            try:
                self._loop.run_forever()
            finally:
                self._loop.run_until_complete(self._loop.shutdown_asyncgens())
                self._loop.close()

        def _finished(self, task: asyncio.Task[None]) -> None:
            if task.cancelled():
                msg = getattr(task, "_cancel_message", None)
                reason = str(msg) if msg else "cancelled"
                logger = get_logger(__name__)
                logger.info(
                    "self improvement cycle cancelled",
                    extra=log_record(reason=reason),
                )
                try:  # pragma: no cover - metrics are best effort
                    from menace_sandbox.metrics_exporter import self_improvement_failure_total

                    self_improvement_failure_total.labels(reason=reason).inc()
                except Exception as exc:
                    logger.debug(
                        "cancellation metric update failed",
                        extra=log_record(reason=reason),
                        exc_info=exc,
                    )
            else:
                try:
                    task.result()
                except BaseException as exc:  # pragma: no cover - best effort
                    self._exc.put(exc)
            self._loop.call_soon_threadsafe(self._loop.stop)

        # --------------------------------------------------
        def start(self) -> None:
            print("💡 SI-10: launching self-improvement thread")
            self._thread.start()

        def join(self, timeout: float | None = None) -> None:
            print("💡 SI-11: joining self-improvement thread")
            self._thread.join(timeout)
            if not self._exc.empty():
                raise self._exc.get()

        def stop(self) -> None:
            print("💡 SI-12: stopping self-improvement thread")
            self._stop_event.set()
            self._loop.call_soon_threadsafe(
                lambda: self._task.cancel() if self._task is not None else None
            )
            self.join()

    _ = _init.settings
    logger_fn = globals().get("get_logger")
    log_record_fn = globals().get("log_record")
    logger = logger_fn(__name__) if logger_fn else None
    print("💡 SI-13: initialising ROI results database")
    try:
        ROIResultsDB()
    except (OSError, RuntimeError) as exc:
        if logger is not None:
            logger.error(
                "ROIResultsDB initialisation failed",
                extra=(log_record_fn(module=__name__) if log_record_fn else None),
                exc_info=exc,
            )
        raise RuntimeError("ROIResultsDB initialisation failed") from exc
    print("💡 SI-14: initialising workflow stability database")
    try:
        WorkflowStabilityDB()
    except (OSError, RuntimeError) as exc:
        if logger is not None:
            logger.error(
                "WorkflowStabilityDB initialisation failed",
                extra=(log_record_fn(module=__name__) if log_record_fn else None),
                exc_info=exc,
            )
        raise RuntimeError("WorkflowStabilityDB initialisation failed") from exc

    thread = _CycleThread()
    global _cycle_thread, _stop_event
    _cycle_thread = thread
    _stop_event = stop_event
    return thread


def stop_self_improvement_cycle() -> None:
    """Signal the background self improvement cycle to stop and wait for it."""
    global _cycle_thread, _stop_event
    if _cycle_thread is None:
        return
    if _stop_event is not None:
        _stop_event.set()
    _cycle_thread.stop()
    _cycle_thread = None
    _stop_event = None


__all__ = [
    "self_improvement_cycle",
    "start_self_improvement_cycle",
    "stop_self_improvement_cycle",
    "reload_settings",
    "resolve_meta_workflow_planner",
    "record_workflow_iteration",
    "workflow_controller_status",
    "PLANNER_INTERVAL",
    "MUTATION_RATE",
    "ROI_WEIGHT",
    "DOMAIN_PENALTY",
    "ENTROPY_THRESHOLD",
    "SEARCH_DEPTH",
    "BEAM_WIDTH",
    "ENTROPY_WEIGHT",
]<|MERGE_RESOLUTION|>--- conflicted
+++ resolved
@@ -1609,7 +1609,6 @@
                 stagnant_stats: dict[str, float] = {}
                 controller_state: Mapping[str, Any] | None = None
                 if chain_id:
-<<<<<<< HEAD
                     stagnant, stagnant_stats = _is_stagnant(chain_id, roi_delta=roi)
                     controller_state = record_workflow_iteration(
                         chain_id,
@@ -1657,7 +1656,6 @@
                             chain_id,
                             extra=log_record(
                                 workflow_id=chain_id,
-=======
                     if controller is not None:
                         active_chain, stats = controller.record(chain_id, roi_delta=roi)
                         stagnant_stats = {k: float(v) for k, v in stats.items()}
@@ -1666,7 +1664,6 @@
                             _debug_cycle(
                                 "skipped",
                                 reason="roi_stagnation",
->>>>>>> e8aa4975
                                 roi_delta=stagnant_stats.get("delta_roi", 0.0),
                                 stagnation_streak=stagnant_stats.get(
                                     "non_positive_streak", 0
