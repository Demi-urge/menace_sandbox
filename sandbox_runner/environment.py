--- conflicted
+++ resolved
@@ -341,11 +341,8 @@
 _CLEANUP_METRICS: Counter[str] = Counter()
 _STALE_CONTAINERS_REMOVED = 0
 _STALE_VMS_REMOVED = 0
-<<<<<<< HEAD
 _CLEANUP_FAILURES = 0
-=======
 _RUNTIME_VMS_REMOVED = 0
->>>>>>> b6c3f4b7
 
 _ACTIVE_CONTAINERS_FILE = Path(
     os.getenv(
@@ -712,11 +709,8 @@
     result.update({f"cleanup_{k}": float(v) for k, v in _CLEANUP_METRICS.items()})
     result["stale_containers_removed"] = float(_STALE_CONTAINERS_REMOVED)
     result["stale_vms_removed"] = float(_STALE_VMS_REMOVED)
-<<<<<<< HEAD
     result["cleanup_failures"] = float(_CLEANUP_FAILURES)
-=======
     result["runtime_vms_removed"] = float(_RUNTIME_VMS_REMOVED)
->>>>>>> b6c3f4b7
     return result
 
 
